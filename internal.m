--- conflicted
+++ resolved
@@ -659,11 +659,7 @@
             getAllAXUIElements_searchHamster(theRef, includeParents, results) ;
 //             dispatch_async(dispatch_get_main_queue(), ^{
                 if ([backgroundCallbacks containsObject:@(callbackRef)]) {
-<<<<<<< HEAD
-                    LuaSkin *_skin = [LuaSkin shared] ;
-=======
                     LuaSkin *_skin = [LuaSkin sharedWithState:NULL] ;
->>>>>>> 52ffce31
                     lua_State *_L = _skin.L ;
 
                     [_skin pushLuaRef:refTable ref:callbackRef] ;
@@ -1156,13 +1152,8 @@
     return 1 ;
 }
 
-<<<<<<< HEAD
-static int meta_gc(__unused lua_State* L) {
-    LuaSkin *skin = [LuaSkin shared] ;
-=======
 static int meta_gc(lua_State* L) {
     LuaSkin *skin = [LuaSkin sharedWithState:L] ;
->>>>>>> 52ffce31
     [backgroundCallbacks enumerateObjectsUsingBlock:^(NSNumber *ref, __unused BOOL *stop) {
         [skin luaUnref:refTable ref:ref.intValue] ;
     }] ;
