#import "common.h"

// keep this current with Hammerspoon's method for creating new hs.application and hs.window objects

// I *think* these will work with @cmsj's WIP updates to window/application/uielement

@protocol PlaceHoldersForInterim
- (id)initWithPid:(pid_t)pid ;
- (id)initWithAXUIElementRef:(AXUIElementRef)winRef ;
@end

extern AXError _AXUIElementGetWindow(AXUIElementRef, CGWindowID* out) ;

BOOL new_application(lua_State* L, pid_t pid) {
<<<<<<< HEAD
    LuaSkin *skin = [LuaSkin shared] ;
=======
    LuaSkin *skin = [LuaSkin sharedWithState:L] ;
>>>>>>> 52ffce31
    Class HSA = NSClassFromString(@"HSapplication") ;
    if (HSA) {
        id obj = [[HSA alloc] initWithPid:pid] ;
        if (obj) {
            [skin pushNSObject:obj] ;
            return true ;
        } else {
            return false ;
        }
    } else {
        AXUIElementRef* appptr = lua_newuserdata(L, sizeof(AXUIElementRef));
        AXUIElementRef app = AXUIElementCreateApplication(pid);
        *appptr = app;

        if (!app) return false;

        luaL_getmetatable(L, "hs.application");
        lua_setmetatable(L, -2);

        lua_newtable(L);
        lua_pushinteger(L, pid);
        lua_setfield(L, -2, "pid");
        lua_setuservalue(L, -2);
        return true;
    }
}

void new_window(lua_State* L, AXUIElementRef win) {
<<<<<<< HEAD
    LuaSkin *skin = [LuaSkin shared] ;
=======
    LuaSkin *skin = [LuaSkin sharedWithState:L] ;
>>>>>>> 52ffce31
    Class HSW = NSClassFromString(@"HSwindow") ;
    if (HSW) {
        id obj = [[HSW alloc] initWithAXUIElementRef:win] ;
        [skin pushNSObject:obj] ;
    } else {
        AXUIElementRef* winptr = lua_newuserdata(L, sizeof(AXUIElementRef));
        *winptr = win;

        luaL_getmetatable(L, "hs.window");
        lua_setmetatable(L, -2);

        lua_newtable(L);

        pid_t pid;
        if (AXUIElementGetPid(win, &pid) == kAXErrorSuccess) {
            lua_pushinteger(L, pid);
            lua_setfield(L, -2, "pid");
        }

        CGWindowID winid;
        AXError err = _AXUIElementGetWindow(win, &winid);
        if (!err) {
            lua_pushinteger(L, winid);
            lua_setfield(L, -2, "id");
        }

        lua_setuservalue(L, -2);
    }
}

// Not sure if the alreadySeen trick is working here, but it hasn't crashed yet... of course I don't think I've found any loops that don't have a userdata object in-between that drops us back to Lua before deciding whether or not to delve deeper, either, so... should be safe in CFDictionary and CFArray, since they toll-free bridge; don't use for others -- fails for setting with AXUIElementRef as key, at least...

// AXTextMarkerRef, and AXTextMarkerRangeRef mentioned as well, but private, so... no joy for now.
static int pushCFTypeHamster(lua_State *L, CFTypeRef theItem, NSMutableDictionary *alreadySeen, int refTable) {
    LuaSkin *skin = [LuaSkin sharedWithState:L] ;

    if (!theItem) {
        lua_pushnil(L) ;
        return 1 ;
    }

    CFTypeID theType = CFGetTypeID(theItem) ;
    if      (theType == CFArrayGetTypeID()) {
        NSNumber *seenRef = alreadySeen[(__bridge id)theItem] ;
        if (seenRef) {
            [skin pushLuaRef:refTable ref:seenRef.intValue] ;
            return 1 ;
        }
        lua_newtable(L) ;
        seenRef = [NSNumber numberWithInt:[skin luaRef:refTable]] ;
        alreadySeen[(__bridge id)theItem] = seenRef ;
        [skin pushLuaRef:refTable ref:seenRef.intValue] ; // put it back on the stack
        for(id thing in (__bridge NSArray *)theItem) {
            pushCFTypeHamster(L, (__bridge CFTypeRef)thing, alreadySeen, refTable) ;
            lua_rawseti(L, -2, luaL_len(L, -2) + 1) ;
        }
    } else if (theType == CFDictionaryGetTypeID()) {
        NSNumber *seenRef = alreadySeen[(__bridge id)theItem] ;
        if (seenRef) {
            [skin pushLuaRef:refTable ref:seenRef.intValue] ;
            return 1 ;
        }
        lua_newtable(L) ;
        seenRef = [NSNumber numberWithInt:[skin luaRef:refTable]] ;
        alreadySeen[(__bridge id)theItem] = seenRef ;
        [skin pushLuaRef:refTable ref:seenRef.intValue] ; // put it back on the stack
        NSArray *keys = [(__bridge NSDictionary *)theItem allKeys] ;
        NSArray *values = [(__bridge NSDictionary *)theItem allValues] ;
        for (unsigned long i = 0 ; i < [keys count] ; i++) {
            pushCFTypeHamster(L, (__bridge CFTypeRef)[keys objectAtIndex:i], alreadySeen, refTable) ;
            pushCFTypeHamster(L, (__bridge CFTypeRef)[values objectAtIndex:i], alreadySeen, refTable) ;
            lua_settable(L, -3) ;
        }
    } else if (theType == AXValueGetTypeID()) {
        AXValueType valueType = AXValueGetType((AXValueRef)theItem) ;
        if (valueType == kAXValueCGPointType) {
            CGPoint thePoint ;
            AXValueGetValue((AXValueRef)theItem, kAXValueCGPointType, &thePoint) ;
            lua_newtable(L) ;
              lua_pushnumber(L, thePoint.x) ; lua_setfield(L, -2, "x") ;
              lua_pushnumber(L, thePoint.y) ; lua_setfield(L, -2, "y") ;
        } else if (valueType == kAXValueCGSizeType) {
            CGSize theSize ;
            AXValueGetValue((AXValueRef)theItem, kAXValueCGSizeType, &theSize) ;
            lua_newtable(L) ;
              lua_pushnumber(L, theSize.height) ; lua_setfield(L, -2, "h") ;
              lua_pushnumber(L, theSize.width) ;  lua_setfield(L, -2, "w") ;
        } else if (valueType == kAXValueCGRectType) {
            CGRect theRect ;
            AXValueGetValue((AXValueRef)theItem, kAXValueCGRectType, &theRect) ;
            lua_newtable(L) ;
              lua_pushnumber(L, theRect.origin.x) ;    lua_setfield(L, -2, "x") ;
              lua_pushnumber(L, theRect.origin.y) ;    lua_setfield(L, -2, "y") ;
              lua_pushnumber(L, theRect.size.height) ; lua_setfield(L, -2, "h") ;
              lua_pushnumber(L, theRect.size.width) ;  lua_setfield(L, -2, "w") ;
        } else if (valueType == kAXValueCFRangeType) {
            CFRange theRange ;
            AXValueGetValue((AXValueRef)theItem, kAXValueCFRangeType, &theRange) ;
            lua_newtable(L) ;
              lua_pushinteger(L, theRange.location) ; lua_setfield(L, -2, "loc") ;
              lua_pushinteger(L, theRange.length) ;   lua_setfield(L, -2, "len") ;
        } else if (valueType == kAXValueAXErrorType) {
            AXError theError ;
            AXValueGetValue((AXValueRef)theItem, kAXValueAXErrorType, &theError) ;
            lua_newtable(L) ;
              lua_pushinteger(L, theError) ;                 lua_setfield(L, -2, "_code") ;
              lua_pushstring(L, AXErrorAsString(theError)) ; lua_setfield(L, -2, "error") ;
//         } else if (valueType == kAXValueIllegalType) {
        } else {
            lua_pushfstring(L, "unrecognized value type (%p)", theItem) ;
        }
    } else if (theType == CFAttributedStringGetTypeID()) {
        [skin pushNSObject:(__bridge NSAttributedString *)theItem] ;
    } else if (theType == CFNullGetTypeID()) {
        [skin pushNSObject:(__bridge NSNull *)theItem] ;
    } else if (theType == CFBooleanGetTypeID() || theType == CFNumberGetTypeID()) {
        [skin pushNSObject:(__bridge NSNumber *)theItem] ;
    } else if (theType == CFDataGetTypeID()) {
        [skin pushNSObject:(__bridge NSData *)theItem] ;
    } else if (theType == CFDateGetTypeID()) {
        [skin pushNSObject:(__bridge NSDate *)theItem] ;
    } else if (theType == CFStringGetTypeID()) {
        [skin pushNSObject:(__bridge NSString *)theItem] ;
    } else if (theType == CFURLGetTypeID()) {
        [skin pushNSObject:(__bridge_transfer NSString *)CFRetain(CFURLGetString(theItem))] ;
    } else if (theType == AXUIElementGetTypeID()) {
        pushAXUIElement(L, theItem) ;
    } else if (theType == AXObserverGetTypeID()) {
        pushAXObserver(L, theItem) ;
// Thought I'd found the missing framework, but apparently not
//     } else if (theType == wkGetAXTextMarkerTypeID()) {
//         lua_newtable(L) ;
//         struct TextMarkerData textMarkerData ;
//         BOOL valid = wkGetBytesFromAXTextMarker(theItem, &textMarkerData, sizeof(textMarkerData)) ;
//         lua_pushboolean(L, (BOOL)valid) ; lua_setfield(L, -2, "valid") ;
//         if (valid) {
//             lua_pushinteger(L, textMarkerData.axID) ; lua_setfield(L, -2, "axID") ;
// //             Node* node;
//             lua_pushinteger(L, textMarkerData.offset) ; lua_setfield(L, -2, "offset") ;
//             lua_pushinteger(L, textMarkerData.characterStartIndex) ; lua_setfield(L, -2, "characterStartIndex") ;
//             lua_pushinteger(L, textMarkerData.characterOffset) ; lua_setfield(L, -2, "characterOffset") ;
//             lua_pushboolean(L, textMarkerData.ignored) ; lua_setfield(L, -2, "ignored") ;
//             switch(textMarkerData.affinity) {
//                 case UPSTREAM:   lua_pushstring(L, "upstream") ; break ;
//                 case DOWNSTREAM: lua_pushstring(L, "downstream") ; break ;
//                 default:
//                     [skin pushNSObject:[NSString stringWithFormat:@"unrecognized affinity value:%d, notify developers", textMarkerData.affinity]] ;
//                     break ;
//             }
//             lua_setfield(L, -2, "affinity") ;
//         }
//     } else if (theType == wkGetAXTextMarkerRangeTypeID()) {
//         lua_newtable(L) ;
//         CFTypeRef startRange = wkCopyAXTextMarkerRangeStart(theItem) ;
//         pushCFTypeHamster(L, startRange, alreadySeen, refTable) ;
//         lua_setfield(L, -2, "start") ;
//         if (startRange) CFRelease(startRange) ;
//         CFTypeRef rangeEnd = wkCopyAXTextMarkerRangeEnd(theItem) ;
//         pushCFTypeHamster(L, rangeEnd, alreadySeen, refTable) ;
//         lua_setfield(L, -2, "end") ;
//         if (rangeEnd) CFRelease(rangeEnd) ;
    } else {
          NSString *typeLabel = [NSString stringWithFormat:@"unrecognized type: %lu", theType] ;
          [skin logDebug:[NSString stringWithFormat:@"%s:%@", USERDATA_TAG, typeLabel]];
          lua_pushstring(L, [typeLabel UTF8String]) ;
      }
    return 1 ;
}

// gets the count of items in a table irrespective of whether they are keyed or indexed
static lua_Integer countn (lua_State *L, int idx) {
  lua_Integer max = 0;
  luaL_checktype(L, idx, LUA_TTABLE);
  lua_pushnil(L);  /* first key */
  while (lua_next(L, idx)) {
    lua_pop(L, 1);  /* remove value */
    max++ ;
  }
  return max ;
}

// AXTextMarkerRef, and AXTextMarkerRangeRef mentioned as well, but private, so... no joy for now.
static CFTypeRef lua_toCFTypeHamster(lua_State *L, int idx, NSMutableDictionary *seen) {
    LuaSkin *skin = [LuaSkin sharedWithState:L] ;
    int index = lua_absindex(L, idx) ;

    CFTypeRef value = kCFNull ;

    if (seen[[NSValue valueWithPointer:lua_topointer(L, index)]]) {
        [skin logWarn:[NSString stringWithFormat:@"%s:multiple references to same table not currently supported for conversion", USERDATA_TAG]] ;
        return kCFNull ;
        // once I figure out (a) if we want to support this,
        //                   (b) if we should add a flag like we do for LuaSkin's NS version,
        //               and (c) the best way to store a CFTypeRef in an NSDictionary
        // value = CFRetain(pull CFTypeRef from @{seen}) ;
    } else if (lua_absindex(L, lua_gettop(L)) >= index) {
        int theType = lua_type(L, index) ;
        if (theType == LUA_TSTRING) {
            NSObject *holder = [skin toNSObjectAtIndex:index] ;
            if ([holder isKindOfClass:[NSString class]]) {
                value = (__bridge_retained CFStringRef)holder ;
            } else {
                value = (__bridge_retained CFDataRef)holder ;
            }
        } else if (theType == LUA_TBOOLEAN) {
            value = lua_toboolean(L, index) ? kCFBooleanTrue : kCFBooleanFalse ;
        } else if (theType == LUA_TNUMBER) {
            if (lua_isinteger(L, index)) {
                lua_Integer holder = lua_tointeger(L, index) ;
                value = CFNumberCreate(kCFAllocatorDefault, kCFNumberLongLongType, &holder) ;
            } else {
                lua_Number holder = lua_tonumber(L, index) ;
                value = CFNumberCreate(kCFAllocatorDefault, kCFNumberDoubleType, &holder) ;
            }
        } else if (theType == LUA_TTABLE) {
        // rect, point, and size are regularly tables in Hammerspoon, differentiated by which of these
        // keys are present.
            BOOL hasX      = (lua_getfield(L, index, "x")        != LUA_TNIL) ; lua_pop(L, 1) ;
            BOOL hasY      = (lua_getfield(L, index, "y")        != LUA_TNIL) ; lua_pop(L, 1) ;
            BOOL hasH      = (lua_getfield(L, index, "h")        != LUA_TNIL) ; lua_pop(L, 1) ;
            BOOL hasW      = (lua_getfield(L, index, "w")        != LUA_TNIL) ; lua_pop(L, 1) ;
        // objc-style indexing for range
            BOOL hasLoc    = (lua_getfield(L, index, "location") != LUA_TNIL) ; lua_pop(L, 1) ;
            BOOL hasLen    = (lua_getfield(L, index, "length")   != LUA_TNIL) ; lua_pop(L, 1) ;
        // lua-style indexing for range
            BOOL hasStarts = (lua_getfield(L, index, "starts")   != LUA_TNIL) ; lua_pop(L, 1) ;
            BOOL hasEnds   = (lua_getfield(L, index, "ends")     != LUA_TNIL) ; lua_pop(L, 1) ;
        // AXError type
            BOOL hasError  = (lua_getfield(L, index, "_code")    != LUA_TNIL) ; lua_pop(L, 1) ;
        // since date is just a number or string, we'll have to make it a "psuedo" table so that it can
        // be uniquely specified on the lua side
            BOOL hasDate   = (lua_getfield(L, index, "_date")    != LUA_TNIL) ; lua_pop(L, 1) ;
        // since url is just a string, we'll have to make it a "psuedo" table so that it can be uniquely
        // specified on the lua side
            BOOL hasURL    = (lua_getfield(L, index, "_URL")     != LUA_TNIL) ; lua_pop(L, 1) ;

            if (hasX && hasY && hasH && hasW) { // CGRect
                lua_getfield(L, index, "x") ;
                lua_getfield(L, index, "y") ;
                lua_getfield(L, index, "w") ;
                lua_getfield(L, index, "h") ;
                CGRect holder = CGRectMake(luaL_checknumber(L, -4), luaL_checknumber(L, -3), luaL_checknumber(L, -2), luaL_checknumber(L, -1)) ;
                value = AXValueCreate(kAXValueCGRectType, &holder) ;
                lua_pop(L, 4) ;
            } else if (hasX && hasY) {          // CGPoint
                lua_getfield(L, index, "x") ;
                lua_getfield(L, index, "y") ;
                CGPoint holder = CGPointMake(luaL_checknumber(L, -2), luaL_checknumber(L, -1)) ;
                value = AXValueCreate(kAXValueCGPointType, &holder) ;
                lua_pop(L, 2) ;
            } else if (hasH && hasW) {          // CGSize
                lua_getfield(L, index, "w") ;
                lua_getfield(L, index, "h") ;
                CGSize holder = CGSizeMake(luaL_checknumber(L, -2), luaL_checknumber(L, -1)) ;
                value = AXValueCreate(kAXValueCGSizeType, &holder) ;
                lua_pop(L, 2) ;
            } else if (hasLoc && hasLen) {      // CFRange objc style
                lua_getfield(L, index, "location") ;
                lua_getfield(L, index, "length") ;
                CFRange holder = CFRangeMake(luaL_checkinteger(L, -2), luaL_checkinteger(L, -1)) ;
                value = AXValueCreate(kAXValueCFRangeType, &holder) ;
                lua_pop(L, 2) ;
            } else if (hasStarts && hasEnds) {  // CFRange lua style
// NOTE: Negative indexes and UTF8 as bytes can't be handled here without context.
//       Maybe on lua side in wrapper functions?
                lua_getfield(L, index, "starts") ;
                lua_getfield(L, index, "ends") ;
                lua_Integer starts = luaL_checkinteger(L, -2) ;
                lua_Integer ends   = luaL_checkinteger(L, -1) ;
                CFRange holder = CFRangeMake(starts - 1, ends + 1 - starts) ;
                value = AXValueCreate(kAXValueCFRangeType, &holder) ;
                lua_pop(L, 2) ;
            } else if (hasError) {              // AXError
                lua_getfield(L, index, "_code") ;
                AXError holder = (AXError)(unsigned long long)luaL_checkinteger(L, -1) ;
                value = AXValueCreate(kAXValueAXErrorType, &holder) ;
                lua_pop(L, 1) ;
            } else if (hasURL) {                // CFURL
                lua_getfield(L, index, "_url") ;
                value = CFURLCreateWithString(kCFAllocatorDefault, (__bridge CFStringRef)[skin toNSObjectAtIndex:-1], NULL) ;
                lua_pop(L, 1) ;
            } else if (hasDate) {               // CFDate
                int dateType = lua_getfield(L, index, "_date") ;
                if (dateType == LUA_TNUMBER) {
                    value = CFDateCreate(kCFAllocatorDefault, [[NSDate dateWithTimeIntervalSince1970:lua_tonumber(L, -1)] timeIntervalSinceReferenceDate]) ;
                } else if (dateType == LUA_TSTRING) {
                    // rfc3339 (Internet Date/Time) formated date.  More or less.
                    NSDateFormatter *rfc3339DateFormatter = [[NSDateFormatter alloc] init] ;
                    NSLocale *enUSPOSIXLocale = [[NSLocale alloc] initWithLocaleIdentifier:@"en_US_POSIX"] ;
                    [rfc3339DateFormatter setLocale:enUSPOSIXLocale] ;
                    [rfc3339DateFormatter setDateFormat:@"yyyy'-'MM'-'dd'T'HH':'mm':'ss'Z'"] ;
                    [rfc3339DateFormatter setTimeZone:[NSTimeZone timeZoneForSecondsFromGMT:0]] ;
                    value = (__bridge_retained CFDateRef)[rfc3339DateFormatter dateFromString:[skin toNSObjectAtIndex:-1]] ;
                } else {
                    lua_pop(L, 1) ;
                    [skin logError:[NSString stringWithFormat:@"%s:invalid date format specified for conversion", USERDATA_TAG]] ;
                    return kCFNull ;
                }
                lua_pop(L, 1) ;
            } else {                            // real CFDictionary or CFArray
              seen[[NSValue valueWithPointer:lua_topointer(L, index)]] = @(YES) ;
              if (luaL_len(L, index) == countn(L, index)) { // CFArray
                  CFMutableArrayRef holder = CFArrayCreateMutable(kCFAllocatorDefault, 0, &kCFTypeArrayCallBacks) ;
                  for (lua_Integer i = 0 ; i < luaL_len(L, index) ; i++ ) {
                      lua_geti(L, index, i + 1) ;
                      CFTypeRef theVal = lua_toCFTypeHamster(L, -1, seen) ;
                      CFArrayAppendValue(holder, theVal) ;
                      if (theVal) CFRelease(theVal) ;
                      lua_pop(L, 1) ;
                  }
                  value = holder ;
              } else {                                      // CFDictionary
                  CFMutableDictionaryRef holder = CFDictionaryCreateMutable(kCFAllocatorDefault, 0, &kCFTypeDictionaryKeyCallBacks, &kCFTypeDictionaryValueCallBacks) ;
                  lua_pushnil(L) ;
                  while (lua_next(L, index) != 0) {
                      CFTypeRef theKey = lua_toCFTypeHamster(L, -2, seen) ;
                      CFTypeRef theVal = lua_toCFTypeHamster(L, -1, seen) ;
                      CFDictionarySetValue(holder, theKey, theVal) ;
                      if (theKey) CFRelease(theKey) ;
                      if (theVal) CFRelease(theVal) ;
                      lua_pop(L, 1) ;
                  }
                  value = holder ;
              }
            }
        } else if (theType == LUA_TUSERDATA) {
            if (luaL_testudata(L, index, "hs.styledtext")) {
                value = (__bridge_retained CFAttributedStringRef)[skin toNSObjectAtIndex:index] ;
            } else if (luaL_testudata(L, index, USERDATA_TAG)) {
                value = CFRetain(get_axuielementref(L, index, USERDATA_TAG)) ;
            } else if (luaL_testudata(L, index, OBSERVER_TAG)) {
                value = CFRetain(get_axobserverref(L, index, OBSERVER_TAG)) ;
            } else {
//                 lua_pop(L, 1) ; <-- I think this is an error
                [skin logError:[NSString stringWithFormat:@"%s:unrecognized userdata is not supported for conversion", USERDATA_TAG]] ;
                return kCFNull ;
            }
        } else if (theType != LUA_TNIL) { // value already set to kCFNull, no specific match necessary
//             lua_pop(L, 1) ; <-- I think this is an error
            [skin logError:[NSString stringWithFormat:@"%s:type %s not supported for conversion", USERDATA_TAG, lua_typename(L, theType)]] ;
            return kCFNull ;
        }
    }
    return value ;
}

int pushCFTypeToLua(lua_State *L, CFTypeRef theItem, int refTable) {
    LuaSkin *skin = [LuaSkin sharedWithState:L];
    NSMutableDictionary *alreadySeen = [[NSMutableDictionary alloc] init] ;
    pushCFTypeHamster(L, theItem, alreadySeen, refTable) ;
    for (id entry in alreadySeen) {
        NSNumber *seenRef = alreadySeen[entry] ;
        [skin luaUnref:refTable ref:seenRef.intValue] ;
    }
    return 1 ;
}

CFTypeRef lua_toCFType(lua_State *L, int idx) {
    NSMutableDictionary *seen = [[NSMutableDictionary alloc] init] ;
    return lua_toCFTypeHamster(L, idx, seen) ;
}<|MERGE_RESOLUTION|>--- conflicted
+++ resolved
@@ -12,11 +12,7 @@
 extern AXError _AXUIElementGetWindow(AXUIElementRef, CGWindowID* out) ;
 
 BOOL new_application(lua_State* L, pid_t pid) {
-<<<<<<< HEAD
-    LuaSkin *skin = [LuaSkin shared] ;
-=======
     LuaSkin *skin = [LuaSkin sharedWithState:L] ;
->>>>>>> 52ffce31
     Class HSA = NSClassFromString(@"HSapplication") ;
     if (HSA) {
         id obj = [[HSA alloc] initWithPid:pid] ;
@@ -45,11 +41,7 @@
 }
 
 void new_window(lua_State* L, AXUIElementRef win) {
-<<<<<<< HEAD
-    LuaSkin *skin = [LuaSkin shared] ;
-=======
     LuaSkin *skin = [LuaSkin sharedWithState:L] ;
->>>>>>> 52ffce31
     Class HSW = NSClassFromString(@"HSwindow") ;
     if (HSW) {
         id obj = [[HSW alloc] initWithAXUIElementRef:win] ;
